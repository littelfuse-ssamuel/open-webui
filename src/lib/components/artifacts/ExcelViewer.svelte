--- conflicted
+++ resolved
@@ -321,10 +321,6 @@
 				enabled: true
 			}
 		});
-<<<<<<< HEAD
-=======
-		// Note: UniverSheetsUIPlugin was registered twice - removing duplicate
->>>>>>> d9af8680
 		univer.registerPlugin(UniverSheetsFormulaPlugin);
 		// FIX #1: Register Formula UI plugin for editable formula bar
 		univer.registerPlugin(UniverSheetsFormulaUIPlugin);
@@ -344,6 +340,9 @@
 
 		// Get Facade API for easier interaction
 		univerAPI = FUniver.newAPI(univer);
+
+		// Note: Univer handles focus automatically when users click cells
+		// Do not manually manipulate focus/tabindex as it interferes with Univer's internal editor system
 
 		// Note: Univer handles focus automatically when users click cells
 		// Do not manually manipulate focus/tabindex as it interferes with Univer's internal editor system
@@ -416,11 +415,6 @@
 			}
 
 			// End any active cell editing to ensure data is synced to snapshot
-<<<<<<< HEAD
-=======
-			// Per Univer docs: "The cell data is synchronized to the snapshot when the cell editor loses focus"
-			// Reference: https://docs.univer.ai/guides/sheets/features/core/range-selection
->>>>>>> d9af8680
 			try {
 				await workbook.endEditingAsync(true);
 			} catch (e) {
@@ -440,7 +434,6 @@
 
 			const snapshot = workbook.save();
 
-<<<<<<< HEAD
 			// FIX #4: Iterate through ALL sheets and save changes for each
 			const sheetsToSave = Object.values(snapshot.sheets || {}) as any[];
 			let totalChangesApplied = 0;
@@ -464,36 +457,6 @@
 								value,
 								isFormula: hasFormula
 							});
-=======
-			// Convert Univer data back to cell changes for the backend API
-			const changes: Array<{ row: number; col: number; value: any; isFormula: boolean }> = [];
-			
-			// Get active sheet ID and extract sheet name from snapshot
-			const activeSheet = workbook.getActiveSheet();
-			const activeSheetId = activeSheet?.getSheetId();
-			const sheetName = activeSheetId && snapshot.sheets?.[activeSheetId]?.name 
-				? snapshot.sheets[activeSheetId].name 
-				: Object.values(snapshot.sheets || {})[0]?.name || 'Sheet1';
-
-			// Get all cell data from the snapshot (use active sheet if available, otherwise first sheet)
-			const sheetData = activeSheetId && snapshot.sheets?.[activeSheetId] 
-				? snapshot.sheets[activeSheetId] 
-				: Object.values(snapshot.sheets || {})[0] as any;
-				
-			if (sheetData?.cellData) {
-				Object.entries(sheetData.cellData).forEach(([rowStr, rowData]: [string, any]) => {
-					const row = parseInt(rowStr) + 1; // Convert to 1-indexed
-					Object.entries(rowData).forEach(([colStr, cellData]: [string, any]) => {
-						const col = parseInt(colStr) + 1; // Convert to 1-indexed
-						const hasFormula = !!cellData.f;
-						const value = hasFormula ? `=${cellData.f}` : cellData.v;
-
-						changes.push({
-							row,
-							col,
-							value,
-							isFormula: hasFormula
->>>>>>> d9af8680
 						});
 					});
 				}
