--- conflicted
+++ resolved
@@ -131,7 +131,6 @@
             log.info(
                 f"File type {file.content_type} is not provided, but trying to process anyway"
             )
-<<<<<<< HEAD
             result = process_file(request, ProcessFileForm(file_id=file_item.id), user=user)
             
             # Same verification for files without explicit content type
@@ -175,9 +174,6 @@
         final_file = Files.get_file_by_id(file_item.id)
         log.info(f"Final file state - ID: {file_item.id}, image_refs count: {len(final_file.image_refs) if final_file.image_refs else 0}")
         
-=======
-            process_file(request, ProcessFileForm(file_id=file_item.id), user=user)
->>>>>>> 6bc5d331
     except Exception as e:
         log.error(f"Error processing file: {file_item.id}: {e}")
         Files.update_file_data_by_id(
