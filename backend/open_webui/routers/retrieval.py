--- conflicted
+++ resolved
@@ -1502,18 +1502,12 @@
 
     if file:
         try:
-
-<<<<<<< HEAD
-        if collection_name is None:
-            collection_name = f"file-{file.id}"
-        
-        image_refs = []
-=======
             collection_name = form_data.collection_name
->>>>>>> e0d5de16
 
             if collection_name is None:
                 collection_name = f"file-{file.id}"
+
+            image_refs = []
 
             if form_data.content:
                 # Update the content in the file
@@ -1540,75 +1534,8 @@
                         },
                     )
                 ]
-
-<<<<<<< HEAD
-            text_content = file.data.get("content", "")
-        else:
-            # Process the file and save the content
-            # Usage: /files/
-            file_path = file.path
-            if file_path:
-                file_path = Storage.get_file(file_path)
-                loader = Loader(
-                    engine=request.app.state.config.CONTENT_EXTRACTION_ENGINE,
-                    DATALAB_MARKER_API_KEY=request.app.state.config.DATALAB_MARKER_API_KEY,
-                    DATALAB_MARKER_API_BASE_URL=request.app.state.config.DATALAB_MARKER_API_BASE_URL,
-                    DATALAB_MARKER_ADDITIONAL_CONFIG=request.app.state.config.DATALAB_MARKER_ADDITIONAL_CONFIG,
-                    DATALAB_MARKER_SKIP_CACHE=request.app.state.config.DATALAB_MARKER_SKIP_CACHE,
-                    DATALAB_MARKER_FORCE_OCR=request.app.state.config.DATALAB_MARKER_FORCE_OCR,
-                    DATALAB_MARKER_PAGINATE=request.app.state.config.DATALAB_MARKER_PAGINATE,
-                    DATALAB_MARKER_STRIP_EXISTING_OCR=request.app.state.config.DATALAB_MARKER_STRIP_EXISTING_OCR,
-                    DATALAB_MARKER_DISABLE_IMAGE_EXTRACTION=request.app.state.config.DATALAB_MARKER_DISABLE_IMAGE_EXTRACTION,
-                    DATALAB_MARKER_FORMAT_LINES=request.app.state.config.DATALAB_MARKER_FORMAT_LINES,
-                    DATALAB_MARKER_USE_LLM=request.app.state.config.DATALAB_MARKER_USE_LLM,
-                    DATALAB_MARKER_OUTPUT_FORMAT=request.app.state.config.DATALAB_MARKER_OUTPUT_FORMAT,
-                    EXTERNAL_DOCUMENT_LOADER_URL=request.app.state.config.EXTERNAL_DOCUMENT_LOADER_URL,
-                    EXTERNAL_DOCUMENT_LOADER_API_KEY=request.app.state.config.EXTERNAL_DOCUMENT_LOADER_API_KEY,
-                    PDF_EXTRACT_IMAGES=request.app.state.config.PDF_EXTRACT_IMAGES,
-                    TIKA_SERVER_URL=request.app.state.config.TIKA_SERVER_URL,
-                    DOCLING_SERVER_URL=request.app.state.config.DOCLING_SERVER_URL,
-                    DOCLING_PARAMS={
-                        "do_ocr": request.app.state.config.DOCLING_DO_OCR,
-                        "force_ocr": request.app.state.config.DOCLING_FORCE_OCR,
-                        "ocr_engine": request.app.state.config.DOCLING_OCR_ENGINE,
-                        "ocr_lang": request.app.state.config.DOCLING_OCR_LANG,
-                        "pdf_backend": request.app.state.config.DOCLING_PDF_BACKEND,
-                        "table_mode": request.app.state.config.DOCLING_TABLE_MODE,
-                        "pipeline": request.app.state.config.DOCLING_PIPELINE,
-                        "do_picture_description": request.app.state.config.DOCLING_DO_PICTURE_DESCRIPTION,
-                        "picture_description_mode": request.app.state.config.DOCLING_PICTURE_DESCRIPTION_MODE,
-                        "picture_description_local": request.app.state.config.DOCLING_PICTURE_DESCRIPTION_LOCAL,
-                        "picture_description_api": request.app.state.config.DOCLING_PICTURE_DESCRIPTION_API,
-                    },
-                    DOCUMENT_INTELLIGENCE_ENDPOINT=request.app.state.config.DOCUMENT_INTELLIGENCE_ENDPOINT,
-                    DOCUMENT_INTELLIGENCE_KEY=request.app.state.config.DOCUMENT_INTELLIGENCE_KEY,
-                    MISTRAL_OCR_API_KEY=request.app.state.config.MISTRAL_OCR_API_KEY,
-                )
-                result = loader.load(
-                    file.filename, file.meta.get("content_type"), file_path
-                )
-
-                if isinstance(result, tuple) and len(result) == 2:
-                    docs, image_refs = result
-                    log.info(f"Loaded {len(docs)} docs and {len(image_refs)} images")
-                else:
-                    docs = result
-                    image_refs = []
-                    log.warning(f"Loader returned non-tuple result, no image_refs available")
-                
-                log.debug(f"Image refs before database update: {image_refs}")
-                    
-                docs = [
-                    Document(
-                        page_content=doc.page_content,
-                        metadata={
-                            **doc.metadata,
-                            "name": file.filename,
-                            "created_by": file.user_id,
-                            "file_id": file.id,
-                            "source": file.filename,
-=======
                 text_content = form_data.content
+
             elif form_data.collection_name:
                 # Check if the file has already been processed and save the content
                 # Usage: /knowledge/{id}/file/add, /knowledge/{id}/file/update
@@ -1677,7 +1604,6 @@
                             "picture_description_local": request.app.state.config.DOCLING_PICTURE_DESCRIPTION_LOCAL,
                             "picture_description_api": request.app.state.config.DOCLING_PICTURE_DESCRIPTION_API,
                             **request.app.state.config.DOCLING_PARAMS,
->>>>>>> e0d5de16
                         },
                         PDF_EXTRACT_IMAGES=request.app.state.config.PDF_EXTRACT_IMAGES,
                         DOCUMENT_INTELLIGENCE_ENDPOINT=request.app.state.config.DOCUMENT_INTELLIGENCE_ENDPOINT,
@@ -1689,9 +1615,17 @@
                         MINERU_API_KEY=request.app.state.config.MINERU_API_KEY,
                         MINERU_PARAMS=request.app.state.config.MINERU_PARAMS,
                     )
-                    docs = loader.load(
+                    result = loader.load(
                         file.filename, file.meta.get("content_type"), file_path
                     )
+
+                    if isinstance(result, tuple) and len(result) == 2:
+                        docs, image_refs = result
+                        log.info(f"Loaded {len(docs)} docs and {len(image_refs)} images")
+                    else:
+                        docs = result
+                        image_refs = []
+                        log.warning(f"Loader returned non-tuple result, no image_refs available")
 
                     docs = [
                         Document(
@@ -1726,6 +1660,17 @@
                 file.id,
                 {"content": text_content},
             )
+
+            if image_refs:
+                log.info(f"Updating file {file.id} with {len(image_refs)} image_refs: {image_refs[:2] if len(image_refs) > 2 else image_refs}")
+                updated_file = Files.update_file_image_refs_by_id(file.id, image_refs)
+                if updated_file:
+                    log.info(f"Successfully updated file {file.id} with {len(image_refs)} image references")
+                else:
+                    log.warning(f"Failed to update file {file.id} with image references")
+            else:
+                log.info(f"No image_refs to update for file {file.id}")
+
             hash = calculate_sha256_string(text_content)
             Files.update_file_hash_by_id(file.id, hash)
 
@@ -1736,6 +1681,7 @@
                     "collection_name": None,
                     "filename": file.filename,
                     "content": text_content,
+                    "image_refs": image_refs,
                 }
             else:
                 try:
@@ -1751,54 +1697,6 @@
                         add=(True if form_data.collection_name else False),
                         user=user,
                     )
-<<<<<<< HEAD
-                ]
-            text_content = " ".join([doc.page_content for doc in docs])
-
-        log.debug(f"text_content: {text_content}")
-        Files.update_file_data_by_id(
-            file.id,
-            {"content": text_content},
-        )
-
-        if image_refs:
-            log.info(f"Updating file {file.id} with {len(image_refs)} image_refs: {image_refs[:2] if len(image_refs) > 2 else image_refs}")
-            updated_file = Files.update_file_image_refs_by_id(file.id, image_refs)
-            if updated_file:
-                log.info(f"Successfully updated file {file.id} with {len(image_refs)} image references")
-            else:
-                log.warning(f"Failed to update file {file.id} with image references")
-        else:
-            log.info(f"No image_refs to update for file {file.id}")
-
-        hash = calculate_sha256_string(text_content)
-        Files.update_file_hash_by_id(file.id, hash)
-
-        if request.app.state.config.BYPASS_EMBEDDING_AND_RETRIEVAL:
-            Files.update_file_data_by_id(file.id, {"status": "completed"})
-            return {
-                "status": True,
-                "collection_name": None,
-                "filename": file.filename,
-                "content": text_content,
-                "image_refs": image_refs,
-            }
-        else:
-            try:
-                result = save_docs_to_vector_db(
-                    request,
-                    docs=docs,
-                    collection_name=collection_name,
-                    metadata={
-                        "file_id": file.id,
-                        "name": file.filename,
-                        "hash": hash,
-                    },
-                    add=(True if form_data.collection_name else False),
-                    user=user,
-                )
-                log.info(f"added {len(docs)} items to collection {collection_name}")
-=======
                     log.info(f"added {len(docs)} items to collection {collection_name}")
 
                     if result:
@@ -1813,13 +1711,13 @@
                             file.id,
                             {"status": "completed"},
                         )
->>>>>>> e0d5de16
 
                         return {
                             "status": True,
                             "collection_name": collection_name,
                             "filename": file.filename,
                             "content": text_content,
+                            "image_refs": image_refs,
                         }
                     else:
                         raise Exception("Error saving document to vector database")
@@ -1833,19 +1731,6 @@
                 {"status": "failed"},
             )
 
-<<<<<<< HEAD
-                    return {
-                        "status": True,
-                        "collection_name": collection_name,
-                        "filename": file.filename,
-                        "content": text_content,
-                        "image_refs": image_refs,
-                    }
-                else:
-                    raise Exception("Error saving document to vector database")
-            except Exception as e:
-                raise e
-=======
             if "No pandoc was found" in str(e):
                 raise HTTPException(
                     status_code=status.HTTP_400_BAD_REQUEST,
@@ -1856,7 +1741,6 @@
                     status_code=status.HTTP_400_BAD_REQUEST,
                     detail=str(e),
                 )
->>>>>>> e0d5de16
 
     else:
         raise HTTPException(
