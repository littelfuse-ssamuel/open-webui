--- conflicted
+++ resolved
@@ -8,13 +8,9 @@
 
 from langchain_core.document_loaders import BaseLoader
 from langchain_core.documents import Document
-<<<<<<< HEAD
+from open_webui.utils.headers import include_user_info_headers
 from open_webui.env import SRC_LOG_LEVELS, EXTERNAL_DOCUMENT_LOADER_TIMEOUT
 from open_webui.config import PDF_EXTRACT_IMAGES_DIR
-=======
-from open_webui.utils.headers import include_user_info_headers
-from open_webui.env import SRC_LOG_LEVELS
->>>>>>> e0d5de16
 
 log = logging.getLogger(__name__)
 log.setLevel(SRC_LOG_LEVELS["RAG"])
@@ -27,26 +23,18 @@
         url: str,
         api_key: str,
         mime_type=None,
-<<<<<<< HEAD
+        user=None,
         extract_images=False,
-=======
-        user=None,
->>>>>>> e0d5de16
         **kwargs,
     ) -> None:
         self.url = url
         self.api_key = api_key
         self.file_path = file_path
         self.mime_type = mime_type
+        self.user = user
         self.extract_images = extract_images
 
-<<<<<<< HEAD
     def load(self) -> tuple[List[Document], List[str]]:
-=======
-        self.user = user
-
-    def load(self) -> List[Document]:
->>>>>>> e0d5de16
         with open(self.file_path, "rb") as f:
             data = f.read()
 
@@ -62,13 +50,11 @@
         except:
             pass
 
-<<<<<<< HEAD
+        if self.user is not None:
+            headers = include_user_info_headers(headers, self.user)
+
         if self.extract_images:
             headers["X-Extract-Images"] = "true"
-=======
-        if self.user is not None:
-            headers = include_user_info_headers(headers, self.user)
->>>>>>> e0d5de16
 
         url = self.url
         if url.endswith("/"):
